```python
import confirm.outlaw.nb_util as nb_util

nb_util.setup_nb()

import matplotlib.pyplot as plt
import numpy as np
import jax.numpy as jnp
import jax
import scipy.spatial
import pickle

jax.config.update("jax_platform_name", "gpu")
import confirm.mini_imprint.lewis_drivers as lts
from confirm.mini_imprint import grid
import adastate
import diagnostics
```

```python
from confirm.lewislib import lewis, batch

name = "4d_full"
params = {
    "n_arms": 4,
    "n_stage_1": 50,
    "n_stage_2": 100,
    "n_stage_1_interims": 2,
    "n_stage_1_add_per_interim": 100,
    "n_stage_2_add_per_interim": 100,
    "stage_1_futility_threshold": 0.15,
    "stage_1_efficacy_threshold": 0.7,
    "stage_2_futility_threshold": 0.2,
    "stage_2_efficacy_threshold": 0.95,
    "inter_stage_futility_threshold": 0.6,
    "posterior_difference_threshold": 0,
    "rejection_threshold": 0.05,
    "key": jax.random.PRNGKey(0),
    "n_table_pts": 20,
    "n_pr_sims": 100,
    "n_sig2_sims": 20,
    "batch_size": int(2**12),
    "cache_tables": f"./{name}/lei_cache.pkl",
}
lei_obj = lewis.Lewis45(**params)
```

```python
with open(f"./{name}/data_params.pkl", "rb") as f:
    P, D = pickle.load(f)
with open(f"./{name}/rerun_final.pkl", "rb") as f:
    _, S = pickle.load(f)
# load_iter = "latest"
# S, load_iter, fn = adastate.load(name, load_iter)
```

```python
import criterion

cr = criterion.Criterion(lei_obj, P, S, D)
```

```python
cr.alpha_cost[cr.overall_tile]
```

```python
cr.bias
```

```python
overall_lam = S.orig_lam.min()
```

```python
worst_tile = np.array([0.53, 0.53, 0.53, -1.0])
```

## Tile density

```python
plot_dims = [2, 3]
slc = diagnostics.build_2d_slice(S.g, worst_tile, plot_dims)
```

```python
(2.0 / S.g.radii.min()) ** 4 * 10000 / 900e9
```

```python
S.g.radii[S.g.grid_pt_idx].max()
```

```python
S.g.radii[S.g.grid_pt_idx].min()
```

```python
(2.0 / 0.00048828) ** 4 / S.g.n_tiles / 1e6
```

```python
S.sim_sizes.max()
```

```python
theta_tiles2 = S.g.theta_tiles.copy()
theta_tiles2[:, 2] = S.g.theta_tiles[:, 3]
theta_tiles2[:, 3] = S.g.theta_tiles[:, 2]
sym_tiles1 = np.concatenate((S.g.theta_tiles, theta_tiles2))

theta_tiles3 = sym_tiles1.copy()
theta_tiles3[:, 1] = sym_tiles1[:, 2]
theta_tiles3[:, 2] = sym_tiles1[:, 1]
all_tiles = np.concatenate((sym_tiles1, theta_tiles3))
```

```python
all_lam = np.concatenate((S.orig_lam, S.orig_lam, S.orig_lam, S.orig_lam))
```

```python
tree = scipy.spatial.KDTree(all_tiles)
```

```python
nearby = tree.query_ball_point(slc.reshape((-1, 4)), 0.04)
nearby_count = [len(n) for n in nearby]
```

```python
dist1, idx1 = tree.query(slc.reshape((-1, 4)), k=1)
```

```python
dist, idx = tree.query(slc.reshape((-1, 4)), k=10)
```

```python
1.0 / dist1
```

```python
dist.shape
```

```python
x = slc[..., plot_dims[0]]
y = slc[..., plot_dims[1]]
z = dist.mean(axis=1).reshape(slc.shape[:2])
z = np.tril(z)
z = z + z.T - np.diag(np.diag(z))
z = (0.01**4) / (z**4)
z = np.log10(z)
levels = np.linspace(-2, 4, 7)
cntf = plt.contourf(x, y, z, levels=levels, cmap="viridis", extend="min")
plt.contour(
    x, y, z, levels=levels, colors="k", linestyles="-", linewidths=0.5, extend="min"
)
cbar = plt.colorbar(cntf)
plt.xlabel(f"$\\theta_{plot_dims[0]}$")
plt.ylabel(f"$\\theta_{plot_dims[1]}$")
plt.show()
```

```python
x = slc[..., plot_dims[0]]
y = slc[..., plot_dims[1]]
z = np.array(nearby_count).reshape(slc.shape[:2])
# z[z == 0] = z.T[z == 0]
z = np.tril(z)
z = z + z.T - np.diag(np.diag(z))
z = np.log10(z)
levels = np.linspace(0, 5, 11)
plt.title("$\log_{10}$(number of nearby tiles)")
cntf = plt.contourf(x, y, z, levels=levels, extend="both")
plt.contour(
    x,
    y,
    z,
    levels=levels,
    colors="k",
    linestyles="-",
    linewidths=0.5,
    extend="both",
)
cbar = plt.colorbar(cntf, ticks=np.arange(6))
cbar.ax.set_yticklabels(["1", "10", "$10^2$", "$10^3$", "$10^4$", "$10^5$"])
plt.xlabel(f"$\\theta_{plot_dims[0]}$")
plt.ylabel(f"$\\theta_{plot_dims[1]}$")
plt.show()
```

## Type I error calculate

```python
import confirm.mini_imprint.lewis_drivers as ld
```

```python
plot_dims = [2, 3]
slc = diagnostics.build_2d_slice(S.g, worst_tile, plot_dims)
slc_ravel = slc.reshape((-1, S.g.d))
nx, ny, _ = slc.shape
eval_pts = slc.reshape((-1, 4))
null_truth = np.array([eval_pts.dot(H.n) - H.c >= 0 for H in S.g.null_hypos]).T
```

```python
K = 32768
K * eval_pts.shape[0] * 5e-7
```

```python
# overall_lam = 0.0625298
overall_lam = 0.05633
# typeI_sum = ld.rej_runner(
#     lei_obj,
#     np.full(eval_pts.shape[0], K),
#     overall_lam,
#     eval_pts,
#     null_truth,
#     D.unifs,
#     D.unifs_order,
# )
```

```python
lamstar = ld.bootstrap_tune_runner(
    lei_obj,
    np.full(eval_pts.shape[0], 2**15),
    np.full(eval_pts.shape[0], 0.025),
    eval_pts,
    null_truth,
    D.unifs,
    D.bootstrap_idxs,
    D.unifs_order,
)
```

```python
with open("4d_full/plot.pkl", "rb") as f:
    slc_load, typeI_sum = pickle.load(f)
np.testing.assert_allclose(slc, slc_load)
with open("4d_full/plot.pkl", "wb") as f:
    pickle.dump((slc, typeI_sum), f)
```

```python
# with open("4d_full/plot_lamstar.pkl", "rb") as f:
#     slc, lamstar = pickle.load(f)
with open("4d_full/plot_lamstar.pkl", "wb") as f:
    pickle.dump((slc, lamstar), f)
```

```python
with open("4d_full/plot_all.pkl", "wb") as f:
    pickle.dump((slc, typeI_err, lamstar, nearby_count), f)
```

```python
typeI_err = typeI_sum / K
typeI_err[np.all(~null_truth, axis=1)] = np.nan
import confirm.mini_imprint.binomial as binomial

delta = 0.01
typeI_err, typeI_CI = binomial.zero_order_bound(typeI_sum, K, delta, 1.0)
typeI_bound = typeI_err + typeI_CI
```

```python
import confirm.mini_imprint.bound.binomial as tiltbound

n_arm_samples = lei_obj.n_arm_samples
theta0 = eval_pts
v = eval_pts - theta0
```

```python
fwd_solver = tiltbound.TileForwardQCPSolver(n=lei_obj.n_arm_samples)


def forward_bound(theta0, vertices, f0):
    vs = vertices - theta0
    q_opt = fwd_solver.solve(theta0, vs, f0)
    return tiltbound.tilt_bound_fwd_tile(q_opt, n_arm_samples, theta0, vs, f0)


bound = jax.jit(jax.vmap(forward_bound))(theta0, eval_pts, typeI_bound)
```

```python
# step 1: evaluate the field of interest. if it's lambda*, we already have what
# we need. if it's TIE, we need to calculate it for the relevant tiles.
```

```python
unplot_dims = list(set(range(S.g.d)) - set(plot_dims))
```

```python
<<<<<<< HEAD
with open("4d_full/plot_all.pkl", "wb") as f:
    pickle.dump((slc, typeI_err, lamstar, nearby_count), f)
```

```python
x = slc[..., plot_dims[0]]
y = slc[..., plot_dims[1]]
z = typeI_err.reshape(slc.shape[:2])
plt.figure(figsize=(10, 5), constrained_layout=True)
# plt.suptitle(f"${up0_str} ~~~ {up1_str}$")
plt.subplot(1, 3, 1)
lam_str = ""
# plt.title(f"Type I error with $\lambda" + f" = {overall_lam:.4f}$")
levels = np.linspace(0, 2.5, 6)
cbar_target = plt.contourf(x, y, z * 100, levels=levels, cmap="Reds", extend="both")
plt.contour(
    x,
    y,
    z * 100,
    levels=levels,
    colors="k",
    linestyles="-",
    linewidths=0.5,
    extend="both",
)
cbar = plt.colorbar(cbar_target)
cbar.set_label("\% Type I Error")
# plt.axvline(x=0, color="k", linestyle="-", linewidth=4)
# plt.axhline(y=0, color="k", linestyle="-", linewidth=4)
plt.xlabel(f"$\\theta_{plot_dims[0]}$")
plt.xticks(np.linspace(-1, 1, 5))
plt.ylabel(f"$\\theta_{plot_dims[1]}$")
plt.yticks(np.linspace(-1, 1, 5))

plt.subplot(1, 3, 2)
x = slc[..., plot_dims[0]]
y = slc[..., plot_dims[1]]
z = lamstar[:, 0].reshape(slc.shape[:2])
up0_str = f"\\theta_{unplot_dims[0]} = {slc[0,0,unplot_dims[0]]:.3f}"
up1_str = f"\\theta_{unplot_dims[1]} = {slc[0,0,unplot_dims[1]]:.3f}"
# plt.title(f"$\lambda^*$")
levels = np.linspace(0, 0.4, 21)
cbar_target = plt.contourf(x, y, z, levels=levels, cmap="viridis_r", extend="max")
plt.contour(
    x,
    y,
    z,
    levels=levels,
    colors="k",
    linestyles="-",
    linewidths=0.5,
    extend="max",
)
cbar = plt.colorbar(cbar_target, ticks=np.linspace(0, 0.4, 5))
cbar.set_label("$\lambda^*$")
plt.axvline(x=slc[0, 0, unplot_dims[0]], color="k", linestyle="-", linewidth=3)
plt.axhline(y=slc[0, 0, unplot_dims[0]], color="k", linestyle="-", linewidth=3)
plt.xlabel(f"$\\theta_{plot_dims[0]}$")
plt.xticks(np.linspace(-1, 1, 5))
plt.ylabel(f"$\\theta_{plot_dims[1]}$")
plt.yticks(np.linspace(-1, 1, 5))
plt.savefig("4d_full/lewis_tie_lam.pdf", bbox_inches="tight")
plt.show()
```

```python
plt.subplot(1, 3, 3)
x = slc[..., plot_dims[0]]
y = slc[..., plot_dims[1]]
z = np.array(nearby_count).reshape(slc.shape[:2])
z[z == 0] = 1
z = np.tril(z)
z = z + z.T - np.diag(np.diag(z))
z = np.log10(z)
levels = np.linspace(0, 6, 7)
# plt.title("$\log_{10}$(number of nearby tiles)")
cntf = plt.contourf(x, y, z, levels=levels, cmap="Greys", extend="both")
plt.contour(
    x,
    y,
    z,
    levels=levels,
    colors="k",
    linestyles="-",
    linewidths=0.5,
    extend="both",
)
cbar = plt.colorbar(cntf, ticks=np.arange(7))
cbar.ax.set_yticklabels(["1", "10", "$10^2$", "$10^3$", "$10^4$", "$10^5$", "$10^6$"])
plt.xlabel(f"$\\theta_{plot_dims[0]}$")
plt.ylabel(f"$\\theta_{plot_dims[1]}$")
plt.savefig("4d_full/lewis.pdf", bbox_inches="tight")
plt.show()
```

```python
x = slc[..., plot_dims[0]]
y = slc[..., plot_dims[1]]
z = lamstar[:, 1:51].min(axis=1).reshape(slc.shape[:2])
plt.figure(figsize=(6, 6), constrained_layout=True)
up0_str = f"\\theta_{unplot_dims[0]} = {slc[0,0,unplot_dims[0]]:.3f}"
up1_str = f"\\theta_{unplot_dims[1]} = {slc[0,0,unplot_dims[1]]:.3f}"
plt.title(f"${up0_str} ~~~ {up1_str}$")
levels = np.linspace(0, 1.0, 21)
cbar_target = plt.contourf(x, y, z, levels=levels, extend="both")
plt.contour(
    x,
    y,
    z,
    levels=levels,
    colors="k",
    linestyles="-",
    linewidths=0.5,
    extend="both",
)
cbar = plt.colorbar(cbar_target)
cbar.set_label("$\lambda^*$")
# plt.axvline(x=0, color="k", linestyle="-", linewidth=4)
# plt.axhline(y=0, color="k", linestyle="-", linewidth=4)
plt.xlabel(f"$\\theta_{plot_dims[0]}$")
plt.xticks(np.linspace(-1, 1, 5))
plt.ylabel(f"$\\theta_{plot_dims[1]}$")
plt.yticks(np.linspace(-1, 1, 5))
plt.show()
=======
## See ../paper_figures/lewis.ipynb for the final paper plots!
## See ../paper_figures/lewis.ipynb for the final paper plots!
## See ../paper_figures/lewis.ipynb for the final paper plots!
## See ../paper_figures/lewis.ipynb for the final paper plots!
## See ../paper_figures/lewis.ipynb for the final paper plots!
## See ../paper_figures/lewis.ipynb for the final paper plots!
## See ../paper_figures/lewis.ipynb for the final paper plots!
## See ../paper_figures/lewis.ipynb for the final paper plots!
## See ../paper_figures/lewis.ipynb for the final paper plots!
## See ../paper_figures/lewis.ipynb for the final paper plots!
>>>>>>> 678c56bc
```<|MERGE_RESOLUTION|>--- conflicted
+++ resolved
@@ -277,13 +277,13 @@
 ```
 
 ```python
-fwd_solver = tiltbound.TileForwardQCPSolver(n=lei_obj.n_arm_samples)
+fwd_solver = tiltbound.ForwardQCPSolver(n=lei_obj.n_arm_samples)
 
 
 def forward_bound(theta0, vertices, f0):
-    vs = vertices - theta0
-    q_opt = fwd_solver.solve(theta0, vs, f0)
-    return tiltbound.tilt_bound_fwd_tile(q_opt, n_arm_samples, theta0, vs, f0)
+    v = vertices - theta0
+    q_opt = fwd_solver.solve(theta0, v, f0)
+    return tiltbound.tilt_bound_fwd_tile(q_opt, n_arm_samples, theta0, v, f0)
 
 
 bound = jax.jit(jax.vmap(forward_bound))(theta0, eval_pts, typeI_bound)
@@ -299,141 +299,14 @@
 ```
 
 ```python
-<<<<<<< HEAD
-with open("4d_full/plot_all.pkl", "wb") as f:
-    pickle.dump((slc, typeI_err, lamstar, nearby_count), f)
-```
-
-```python
-x = slc[..., plot_dims[0]]
-y = slc[..., plot_dims[1]]
-z = typeI_err.reshape(slc.shape[:2])
-plt.figure(figsize=(10, 5), constrained_layout=True)
-# plt.suptitle(f"${up0_str} ~~~ {up1_str}$")
-plt.subplot(1, 3, 1)
-lam_str = ""
-# plt.title(f"Type I error with $\lambda" + f" = {overall_lam:.4f}$")
-levels = np.linspace(0, 2.5, 6)
-cbar_target = plt.contourf(x, y, z * 100, levels=levels, cmap="Reds", extend="both")
-plt.contour(
-    x,
-    y,
-    z * 100,
-    levels=levels,
-    colors="k",
-    linestyles="-",
-    linewidths=0.5,
-    extend="both",
-)
-cbar = plt.colorbar(cbar_target)
-cbar.set_label("\% Type I Error")
-# plt.axvline(x=0, color="k", linestyle="-", linewidth=4)
-# plt.axhline(y=0, color="k", linestyle="-", linewidth=4)
-plt.xlabel(f"$\\theta_{plot_dims[0]}$")
-plt.xticks(np.linspace(-1, 1, 5))
-plt.ylabel(f"$\\theta_{plot_dims[1]}$")
-plt.yticks(np.linspace(-1, 1, 5))
-
-plt.subplot(1, 3, 2)
-x = slc[..., plot_dims[0]]
-y = slc[..., plot_dims[1]]
-z = lamstar[:, 0].reshape(slc.shape[:2])
-up0_str = f"\\theta_{unplot_dims[0]} = {slc[0,0,unplot_dims[0]]:.3f}"
-up1_str = f"\\theta_{unplot_dims[1]} = {slc[0,0,unplot_dims[1]]:.3f}"
-# plt.title(f"$\lambda^*$")
-levels = np.linspace(0, 0.4, 21)
-cbar_target = plt.contourf(x, y, z, levels=levels, cmap="viridis_r", extend="max")
-plt.contour(
-    x,
-    y,
-    z,
-    levels=levels,
-    colors="k",
-    linestyles="-",
-    linewidths=0.5,
-    extend="max",
-)
-cbar = plt.colorbar(cbar_target, ticks=np.linspace(0, 0.4, 5))
-cbar.set_label("$\lambda^*$")
-plt.axvline(x=slc[0, 0, unplot_dims[0]], color="k", linestyle="-", linewidth=3)
-plt.axhline(y=slc[0, 0, unplot_dims[0]], color="k", linestyle="-", linewidth=3)
-plt.xlabel(f"$\\theta_{plot_dims[0]}$")
-plt.xticks(np.linspace(-1, 1, 5))
-plt.ylabel(f"$\\theta_{plot_dims[1]}$")
-plt.yticks(np.linspace(-1, 1, 5))
-plt.savefig("4d_full/lewis_tie_lam.pdf", bbox_inches="tight")
-plt.show()
-```
-
-```python
-plt.subplot(1, 3, 3)
-x = slc[..., plot_dims[0]]
-y = slc[..., plot_dims[1]]
-z = np.array(nearby_count).reshape(slc.shape[:2])
-z[z == 0] = 1
-z = np.tril(z)
-z = z + z.T - np.diag(np.diag(z))
-z = np.log10(z)
-levels = np.linspace(0, 6, 7)
-# plt.title("$\log_{10}$(number of nearby tiles)")
-cntf = plt.contourf(x, y, z, levels=levels, cmap="Greys", extend="both")
-plt.contour(
-    x,
-    y,
-    z,
-    levels=levels,
-    colors="k",
-    linestyles="-",
-    linewidths=0.5,
-    extend="both",
-)
-cbar = plt.colorbar(cntf, ticks=np.arange(7))
-cbar.ax.set_yticklabels(["1", "10", "$10^2$", "$10^3$", "$10^4$", "$10^5$", "$10^6$"])
-plt.xlabel(f"$\\theta_{plot_dims[0]}$")
-plt.ylabel(f"$\\theta_{plot_dims[1]}$")
-plt.savefig("4d_full/lewis.pdf", bbox_inches="tight")
-plt.show()
-```
-
-```python
-x = slc[..., plot_dims[0]]
-y = slc[..., plot_dims[1]]
-z = lamstar[:, 1:51].min(axis=1).reshape(slc.shape[:2])
-plt.figure(figsize=(6, 6), constrained_layout=True)
-up0_str = f"\\theta_{unplot_dims[0]} = {slc[0,0,unplot_dims[0]]:.3f}"
-up1_str = f"\\theta_{unplot_dims[1]} = {slc[0,0,unplot_dims[1]]:.3f}"
-plt.title(f"${up0_str} ~~~ {up1_str}$")
-levels = np.linspace(0, 1.0, 21)
-cbar_target = plt.contourf(x, y, z, levels=levels, extend="both")
-plt.contour(
-    x,
-    y,
-    z,
-    levels=levels,
-    colors="k",
-    linestyles="-",
-    linewidths=0.5,
-    extend="both",
-)
-cbar = plt.colorbar(cbar_target)
-cbar.set_label("$\lambda^*$")
-# plt.axvline(x=0, color="k", linestyle="-", linewidth=4)
-# plt.axhline(y=0, color="k", linestyle="-", linewidth=4)
-plt.xlabel(f"$\\theta_{plot_dims[0]}$")
-plt.xticks(np.linspace(-1, 1, 5))
-plt.ylabel(f"$\\theta_{plot_dims[1]}$")
-plt.yticks(np.linspace(-1, 1, 5))
-plt.show()
-=======
-## See ../paper_figures/lewis.ipynb for the final paper plots!
-## See ../paper_figures/lewis.ipynb for the final paper plots!
-## See ../paper_figures/lewis.ipynb for the final paper plots!
-## See ../paper_figures/lewis.ipynb for the final paper plots!
-## See ../paper_figures/lewis.ipynb for the final paper plots!
-## See ../paper_figures/lewis.ipynb for the final paper plots!
-## See ../paper_figures/lewis.ipynb for the final paper plots!
-## See ../paper_figures/lewis.ipynb for the final paper plots!
-## See ../paper_figures/lewis.ipynb for the final paper plots!
-## See ../paper_figures/lewis.ipynb for the final paper plots!
->>>>>>> 678c56bc
+## See ../paper_figures/lewis.ipynb for the final paper plots!
+## See ../paper_figures/lewis.ipynb for the final paper plots!
+## See ../paper_figures/lewis.ipynb for the final paper plots!
+## See ../paper_figures/lewis.ipynb for the final paper plots!
+## See ../paper_figures/lewis.ipynb for the final paper plots!
+## See ../paper_figures/lewis.ipynb for the final paper plots!
+## See ../paper_figures/lewis.ipynb for the final paper plots!
+## See ../paper_figures/lewis.ipynb for the final paper plots!
+## See ../paper_figures/lewis.ipynb for the final paper plots!
+## See ../paper_figures/lewis.ipynb for the final paper plots!
 ```