---
jupyter:
  jupytext:
    text_representation:
      extension: .md
      format_name: markdown
      format_version: '1.3'
      jupytext_version: 1.13.8
  kernelspec:
<<<<<<< HEAD
    display_name: Python 3.10.5 ('confirm')
=======
    display_name: Python 3.9.6 64-bit
>>>>>>> 0b26e4c8
    language: python
    name: python3
---

```python
import confirm.outlaw.nb_util as nb_util
nb_util.setup_nb()

import pickle
import matplotlib.pyplot as plt
import numpy as np
import jax.numpy as jnp
import jax
# Run on CPU because a concurrent process is probably running on GPU.
jax.config.update('jax_platform_name', 'cpu')

import confirm.mini_imprint.lewis_drivers as lts
from confirm.lewislib import lewis

import adastate
from criterion import Criterion
from diagnostics import lamstar_histogram
```

```python
# typeI_sum = batched_rej(
#     sim_sizes,
#     (np.full(sim_sizes.shape[0], overall_cv),
#     g.theta_tiles,
#     g.null_truth,),
#     unifs,
#     unifs_order,
# )

# savedata = [
#     g,
#     sim_sizes,
#     bootstrap_cvs,
#     typeI_sum,
#     hob_upper,
#     pointwise_target_alpha
# ]
# with open(f"{name}/final.pkl", "wb") as f:
#     pickle.dump(savedata, f)

# # Calculate actual type I errors?
# typeI_est, typeI_CI = binomial.zero_order_bound(
#     typeI_sum, sim_sizes, delta_validate, 1.0
# )
# typeI_bound = typeI_est + typeI_CI

# hob_upper = binomial.holder_odi_bound(
#     typeI_bound, g.theta_tiles, g.vertices, n_arm_samples, holderq
# )
# sim_cost = typeI_CI
# hob_empirical_cost = hob_upper - typeI_bound
# worst_idx = np.argmax(typeI_est)
# worst_tile = g.theta_tiles[worst_idx]
# typeI_est[worst_idx], worst_tile
# worst_cv_idx = np.argmin(sim_cvs)
# typeI_est[worst_cv_idx], sim_cvs[worst_cv_idx], g.theta_tiles[worst_cv_idx], pointwise_target_alpha[worst_cv_idx]
# plt.hist(typeI_est, bins=np.linspace(0.02,0.025, 100))
# plt.show()

# theta_0 = np.array([-1.0, -1.0, -1.0])      # sim point
# v = 0.1 * np.ones(theta_0.shape[0])     # displacement
# f0 = 0.01                               # Type I Error at theta_0
# fwd_solver = ehbound.ForwardQCPSolver(n=n_arm_samples)
# q_opt = fwd_solver.solve(theta_0=theta_0, v=v, a=f0) # optimal q
# ehbound.q_holder_bound_fwd(q_opt, n_arm_samples, theta_0, v, f0)
```

```python
name = '4d_full'
params = {
    "n_arms": 4,
    "n_stage_1": 50,
    "n_stage_2": 100,
    "n_stage_1_interims": 2,
    "n_stage_1_add_per_interim": 100,
    "n_stage_2_add_per_interim": 100,
    "stage_1_futility_threshold": 0.15,
    "stage_1_efficacy_threshold": 0.7,
    "stage_2_futility_threshold": 0.2,
    "stage_2_efficacy_threshold": 0.95,
    "inter_stage_futility_threshold": 0.6,
    "posterior_difference_threshold": 0,
    "rejection_threshold": 0.05,
    "key": jax.random.PRNGKey(0),
    "n_table_pts": 20,
    "n_pr_sims": 100,
    "n_sig2_sims": 20,
    "batch_size": int(2**12),
    "cache_tables": f"./{name}/lei_cache.pkl",
}
lei_obj = lewis.Lewis45(**params)
```

```python
with open(f"./{name}/data_params.pkl", "rb") as f:
    P, D = pickle.load(f)
load_iter = 'latest'
S, load_iter, fn = adastate.load(name, load_iter)
```

```python
S.db.data.dtype
```

```python
S.B_lam.min(axis=0)
```

```python
S.B_lam.argmin(axis=0)
```

```python
S.alpha0[S.B_lam.argmin(axis=0)]
```

```python
S.sim_sizes[S.B_lam.argmin(axis=0)]
```

```python
S.twb_min_lam.min()
```

```python
S.orig_lam.min()
```

```python
np.min(S.twb_mean_lam + 3 * (S.twb_max_lam - S.twb_mean_lam))
```

```python
np.sum(S.twb_min_lam < np.min(S.twb_max_lam)) / 1e6
```

```python
cr = Criterion(lei_obj, P, S, D)
```

```python
S.sim_sizes[cr.dangerous]
```

```python
cr.alpha_cost[cr.dangerous]
```

```python
np.sum(cr.impossible_refine_orig)
```

```python
cr.twb_worst_tile_lam_max
```

```python
cr.twb_worst_tile_lam_min
```

```python
assert S.twb_max_lam[cr.twb_worst_tile] == np.min(S.twb_max_lam)
assert S.twb_min_lam[cr.twb_worst_tile] == np.min(S.twb_min_lam[cr.ties])
```

```python
S.alpha0[cr.dangerous]
```

```python
S.B_lam[cr.dangerous].min(axis=1)
```

```python
twb_B_lamss = S.twb_min_lam[cr.B_lamss_idx]
twb_B_lamss
```

```python
S.alpha0[cr.B_lamss_idx]
```

```python
cr.B_lamss
```

```python
def find_queue_position(lam):
    return np.sum(cr.inflated_min_lam[:, None] < lam[None, :], axis=0)
```

```python
S.twb_min_lam[np.argsort(S.orig_lam)[0]]
```

```python
up_next = np.argsort(S.orig_lam)[:10000]
S.alpha0[up_next].max(), S.sim_sizes[up_next].max()
```

```python
sorted_ordering = np.sort(cr.inflated_min_lam)
overall_ordering = np.argsort(S.orig_lam)[:1000]
query = cr.inflated_min_lam[overall_ordering]
overall_priority = jnp.searchsorted(sorted_ordering, query)
print("overall driver priority", overall_priority)

```

```python
np.maximum.accumulate(overall_priority)
```

```python
print('overall_lam', cr.overall_lam)
print('bias driver priority', find_queue_position(twb_B_lamss))
B_min = S.B_lam.min(axis=1)
bias_bad = B_min < cr.overall_lam
print('n bias bad', np.sum(bias_bad))
n_critical = np.sum((S.orig_lam < cr.overall_lam + 0.01))
n_loose = np.sum(
    (S.orig_lam < cr.overall_lam + 0.01)
    & (P.alpha_target - S.alpha0 > P.grid_target)
)
print(f"number of tiles near critical: {n_critical}")
print(f"    and with loose bounds {n_loose}")
# for i in range(10):
#     dangerous = np.sum(cr.inflated_min_lam[bias_bad] < cr.overall_lam)
#     collateral = np.sum(cr.inflated_min_lam < cr.overall_lam)
#     print(f'inflation factor {i}')
#     print(f'    dangerous tiles caught: {dangerous}')
#     print(f'    collateral tiles caught: {collateral}')

print('lambda**B', cr.B_lamss)
total_effort = np.sum(S.sim_sizes)
for K in np.unique(S.sim_sizes):
    sel = S.sim_sizes == K
    count = np.sum(sel)
    print(f"K={K}:")
    print(f'    count={count / 1e6:.3f}m')
    print(f'    lambda**B[K]={S.B_lam[sel].min(axis=0)}')
    print(f'    min lambda*B[K]={np.min(S.B_lam[sel].min(axis=1)):.4f}')
    print(f'    min lambda*b[K]={np.min(S.twb_min_lam):.4f}')
    effort = K * count / total_effort
    print(f'    % effort={100 * effort:.4f}') 
```

```python
S.db.data[cr.twb_worst_tile, -3:]
```

```python
S.alpha0[S.twb_min_lam < 0.047]
```

```python
S.twb_min_lam[np.argsort(S.orig_lam)[:1000]]
```

```python
plt.figure(figsize=(10, 10), constrained_layout=True)
plt.subplot(2,2, 1)
plt.title('$min(\lambda^*_B)$')
lamstar_histogram(S.B_lam.min(axis=1), S.sim_sizes)
for i, (field, title) in enumerate([(S.orig_lam, '$\lambda^{*}$'), (S.twb_min_lam, '$min(\lambda^*_b)$'), (S.twb_mean_lam, '$mean(\lambda^*_b)$')]):
    plt.subplot(2,2,i + 2)
    plt.title(title)
    lamstar_histogram(field, S.sim_sizes)
plt.show()
```

## Resimulation

```python
import pandas as pd
friends = np.where(bootstrap_cvs[:,0] < 0.045)[0]
print(pd.DataFrame(sim_sizes[friends]).describe())
print(pd.DataFrame(pointwise_target_alpha[friends]).describe())
```

```python
seed = 0
src_key = jax.random.PRNGKey(seed)
key1, key2, key3 = jax.random.split(src_key, 3)

unifs = jax.random.uniform(key=key1, shape=(adap.max_sim_size,) + lei_obj.unifs_shape(), dtype=jnp.float32)
unifs_order = jnp.arange(0, unifs.shape[1])
nB_global = 30
nB_tile = 40
bootstrap_idxs = {
    K: jnp.concatenate((
        jnp.arange(K)[None, :],
        jax.random.choice(key2, K, shape=(nB_global, K), replace=True),
        jax.random.choice(key3, K, shape=(nB_tile, K), replace=True)
    )).astype(jnp.int32)
    for K in (adap.init_K * 2 ** np.arange(0, adap.n_sim_double + 1))
}
```

```python
print('hi')
```

```python
which = friends[:4]
lamstar = lts.bootstrap_tune_runner(
    lei_obj,
    sim_sizes[which],
    pointwise_target_alpha[which],
    g.theta_tiles[which],
    g.null_truth[which],
    unifs,
    bootstrap_idxs,
    unifs_order,
    grid_batch_size=4
)
```

```python
stats = np.random.rand(3, 1000)
```

```python
from confirm.lewislib import batch
grid_batch_size=4
def printer(x, y, z):
    print(x.shape, y.shape, z.shape)
    return 0
tunev = jax.jit(jax.vmap(jax.vmap(lts.tune, in_axes=(None, 0, None)), in_axes=(0, None, 0)))
batched_tune = batch.batch(
    batch.batch(tunev, 10, in_axes=(None, 0, None), out_axes=(1,)),
    grid_batch_size, in_axes=(0, None, 0)
)
batched_tune(stats, bootstrap_idxs[1000], np.array([0.025, 0.025, 0.025])).shape
```

```python
bootstrap_idxs[1000].shape
```

```python
batch.batch(lts.tunev, 10, in_axes=(None, 0, None))(stats[0], bootstrap_idxs[1000], 0.025).shape
```

```python
tunev(stats, bootstrap_idxs[1000], np.full(3, 0.025)).shape
```

```python
bootstrap_idxs[1000].shape
```

## Look at the worst case from bootstrap group 1.

- $\lambda^*$ is the tile-wise threshold
- $\lambda^{**}$ is the global minimum threshold.
-

- TODO: what is the right notation for the different $\lambda$??

These are points that will drive down $\lambda^*_B$

```python
bootstrap_mins2 = bootstrap_cvs[:,1:-2].min(axis=1)
trixy = np.argsort(bootstrap_mins2)[:100]
print(bootstrap_mins2[trixy])
print(bootstrap_cvs[trixy, 0])
print(bootstrap_cvs[trixy, -2])
print(bootstrap_cvs[trixy, -1])
```

```python
trixy = bootstrap_cvs[:, :-2].argmin(axis=0)
print(bootstrap_mins2[trixy])
print(bootstrap_cvs[trixy, 0])
print(bootstrap_cvs[trixy, -2])
print(bootstrap_cvs[trixy, -1])
```

```python
pointwise_target_alpha[trixy], sim_sizes[trixy], g.radii[g.grid_pt_idx[trixy]]
```

```python
import scipy.spatial
tree = scipy.spatial.KDTree(g.theta_tiles)
```

```python
worst_tile_idx = np.argmin(bootstrap_cvs[:,0])
worst_tile = g.theta_tiles[worst_tile_idx]

slice_pt = worst_tile
plot_dims = [0, 1]
unplot_dims = list(set(range(g.d)) - set(plot_dims))

slicex = [-1, 1]
slicey = [-1, 1]
nx = ny = 100
xvs = np.linspace(*slicex, nx)
yvs = np.linspace(*slicey, ny)
grid = np.stack(np.meshgrid(xvs, yvs, indexing='ij'), axis=-1)
full_grid = np.empty((nx * ny, g.d))
full_grid[:, plot_dims] = grid.reshape(-1, 2)
full_grid[:, unplot_dims] = slice_pt[unplot_dims]
```

```python
closest_idx[1]
```

```python
closest_idx = tree.query(full_grid)
closest_idx
```

```python
eval_pts = 
```

```python
# worst_tile_idx = np.argmin(bootstrap_cvs[:,0])
# worst_tile = g.theta_tiles[worst_tile_idx]
# # def pandemonium(field):
# field = bootstrap_cvs[:,0]
# # for unplot_set in [{0, 1}, {1, 2}]:
# for unplot_set in [{0}, {1}]:
#     plot = list(set(range(n_arms)) - unplot_set)
#     unplot = list(unplot_set)
#     axis_slice = np.all(np.abs(g.theta_tiles[:, unplot] - (-0.01)) < 0.03, axis=-1)
#     select = np.where(axis_slice & (field < 0.15))[0]

#     ordered_select = select[np.argsort(field[select])[::-1]]
#     print(ordered_select.shape[0])

#     plt.figure(figsize=(6, 6))
#     plt.title(r"$\lambda^{*}$")
#     plt.scatter(
#         g.theta_tiles[ordered_select, plot[0]],
#         g.theta_tiles[ordered_select, plot[1]],
#         c=field[ordered_select],
#         vmin=0.05,
#         vmax=0.15,
#         s=20,
#     )
#     plt.xlim([-1, 1])
#     plt.ylim([-1, 1])
#     plt.colorbar()
#     plt.xlabel(f"$\\theta_{plot[0]}$")
#     plt.ylabel(f"$\\theta_{plot[1]}$")
#     plt.show()
```<|MERGE_RESOLUTION|>--- conflicted
+++ resolved
@@ -7,11 +7,7 @@
       format_version: '1.3'
       jupytext_version: 1.13.8
   kernelspec:
-<<<<<<< HEAD
     display_name: Python 3.10.5 ('confirm')
-=======
-    display_name: Python 3.9.6 64-bit
->>>>>>> 0b26e4c8
     language: python
     name: python3
 ---
