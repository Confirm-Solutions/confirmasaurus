; DO NOT EDIT (unless you know what you are doing)
;
; This subdirectory is a git "subrepo", and this file is maintained by the
; git-subrepo command. See https://github.com/ingydotnet/git-subrepo#readme
;
[subrepo]
	remote = git@github.com:Confirm-Solutions/imprint.git
	branch = main
<<<<<<< HEAD
	commit = 95f31875f0b516e44a11dd0e0244bf9ea821be2d
	method = merge
	cmdver = 0.4.5
	parent = d3655c0afc8369969303f632f97c13f37b18ca83
=======
	commit = ccc735e76fc409f44c2702d53caf7601f8d74576
	method = merge
	cmdver = 0.4.5
	parent = eae4af22e3e1beb63bd4ef503c464822b9ec0692
>>>>>>> 4ac7f8e5
<|MERGE_RESOLUTION|>--- conflicted
+++ resolved
@@ -6,14 +6,7 @@
 [subrepo]
 	remote = git@github.com:Confirm-Solutions/imprint.git
 	branch = main
-<<<<<<< HEAD
-	commit = 95f31875f0b516e44a11dd0e0244bf9ea821be2d
-	method = merge
-	cmdver = 0.4.5
-	parent = d3655c0afc8369969303f632f97c13f37b18ca83
-=======
 	commit = ccc735e76fc409f44c2702d53caf7601f8d74576
 	method = merge
 	cmdver = 0.4.5
-	parent = eae4af22e3e1beb63bd4ef503c464822b9ec0692
->>>>>>> 4ac7f8e5
+	parent = eae4af22e3e1beb63bd4ef503c464822b9ec0692