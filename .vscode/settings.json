--- conflicted
+++ resolved
@@ -11,9 +11,5 @@
   "python.analysis.extraPaths": [
     "./outlaw"
   ],
-<<<<<<< HEAD
-  "python.analysis.typeCheckingMode": "off",
-=======
-  "cmake.configureOnOpen": false,
->>>>>>> 678c56bc
+  "cmake.configureOnOpen": false
 }