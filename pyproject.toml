--- conflicted
+++ resolved
@@ -42,14 +42,8 @@
 pyarrow = "^10.0.1"
 boto3 = "^1.26.53"
 cloudpickle = "~2.0.0"
-<<<<<<< HEAD
-clickhouse-connect = "^0.4.8"
+clickhouse-connect = "^0.5.0"
 redis = "^4.4.2"
-=======
-clickhouse-connect = "^0.5.0"
-redis = "^4.4.0"
-pottery = "^3.0.0"
->>>>>>> 7d87f056
 keyring = "^23.13.1"
 
 [tool.poetry.group.dev]
