# Confirmasaurus

- [See here for ongoing work.](https://github.com/orgs/Confirm-Solutions/projects/1/views/1)
- [And here for higher level strategy and planning](https://docs.google.com/document/d/1XhVMvYwWAb-27SIsYVME5pClfd-cnSDZxQh-3xJrrJ8/edit)

Here:
- `imprint` - our open source tools.
- `inlaw` - our fast INLA tools
- `research` - Research! Stuff in here might be in various of states of rough/polished.
- `anarchy` - [Do whatever you want here](anarchy/README.md)
- Doing something new? Just make a new top level folder.

## Getting set up

Please run all the steps here to get a fully functional development environment.

1. If you do not have conda installed already, please install it. There are
   many ways to get conda. We recommend installing `Mambaforge` which is a
   conda installation wwith `mamba` installed by default and set to use
   `conda-forge` as the default set of package repositories. [CLICK HERE for
   installers and installation
   instructions.](https://github.com/conda-forge/miniforge#mambaforge)
2. Clone the git repo:

    ```bash
    git clone git@github.com:Confirm-Solutions/confirmasaurus.git
    ```
3. Set up your confirm conda environment (note that you may substitute `mamba`
   here for `conda` and the install will be substantially faster). The list of
   packages that will be installed inside your conda environment can be seen in
   the [`environment.yml` file](environment.yml).

    ```bash
    cd confirm/
    mamba update -y conda
    mamba env create
    conda activate confirm
    # This final line is only necessary if you want "extra" tools that are
    # helpful for development but shouldn't be dependencies of any of our main
    # code.
    conda env update -n confirm -f environment-dev.yml
    ```
4. Get set up with pre-commit and our internal python libraries by running:

    ```bash
<<<<<<< HEAD
    CONFIRM_IMPRINT_SSH=1 ./install.sh
    ```
=======
    pre-commit install
    ```
5. Get set up with our internal python libraries by running:

    ```bash
    ./install.sh
    ```


## Using GitHub Codespaces with the confirmasaurus repo

To start using Codespaces, follow along with the [quick start](https://docs.github.com/en/codespaces/getting-started/quickstart) but just use our repo instead of the example repo. For the moment, I strongly recommend using the GPU configuration since it's free while the beta program is still ongoing. Also, they're really fast! 6 cores, 112G RAM, 1 NVidia V100 GPU.

The dev environment should be set up quite cleanly. To see some of the relevant configuration:
- [devcontainer.json](.devcontainer/devcontainer.json)
- [Dockerfile](.devcontainer/Dockerfile)
- the [environment.yml](environment.yml) and [environment-dev.yml](environment-dev.yml) are used to define the conda environment.

The set up focuses on things that anyone using our repo should have installed and set up. It sets up a conda environment including all our standard tools. It installs VSCode extensions that I think you should use for Python, Jupyter, C++, Latex, R.

After you've set up your codespace, all the steps above in "Getting set up" will have already been done for you! There's no setup left to do. Just code and enjoy.

For personal customizations, you get to do two things. These are not mutually exclusive and allow configuring different components of your environment.
- you can either run the browser-based VSCode that is the Codespaces default or you can connect to the remote machine from your local VSCode app. I much prefer connecting with my local app but I haven't tried the browser version very much! 
- you can use [VSCode Settings Sync](https://docs.github.com/en/codespaces/customizing-your-codespace/personalizing-github-codespaces-for-your-account#settings-sync) (you sign in to your github account) to sync settings VSCode settings, keybindings and extensions between local machine and codespace. This is nice and I strongly recommend it!!
- you can create a [dotfiles repo](https://docs.github.com/en/codespaces/customizing-your-codespace/personalizing-github-codespaces-for-your-account#dotfiles) that the codespace will clone and copy in automatically. These will set up your terminal development environment including things like your bash/zsh configuration, any tools you would like to install with `apt` and any other configuration/installation that you want to automate. I have everything set up so that the environment/tools are essentially indistinguishable from my local machine. This is even nicer and I really strongly recommend this! (Note: take a look at the [Dockerfile](.devcontainer/Dockerfile) to see what tools are already installed.)

I am happy to share my dotfiles and VSCode settings if you'd like. To share the dotfiles, I'll need to scrub out some passwords first, but that's probably an improvement anyway. :embarrassed:

## Other useful notes:

- [Advice for dealing with our imprint subtree](./docs/GitSubtree.md)
- [Very rough coding standards](./docs/standards.md)
>>>>>>> 6c42d21a
<|MERGE_RESOLUTION|>--- conflicted
+++ resolved
@@ -43,16 +43,7 @@
 4. Get set up with pre-commit and our internal python libraries by running:
 
     ```bash
-<<<<<<< HEAD
     CONFIRM_IMPRINT_SSH=1 ./install.sh
-    ```
-=======
-    pre-commit install
-    ```
-5. Get set up with our internal python libraries by running:
-
-    ```bash
-    ./install.sh
     ```
 
 
@@ -79,5 +70,4 @@
 ## Other useful notes:
 
 - [Advice for dealing with our imprint subtree](./docs/GitSubtree.md)
-- [Very rough coding standards](./docs/standards.md)
->>>>>>> 6c42d21a
+- [Very rough coding standards](./docs/standards.md)