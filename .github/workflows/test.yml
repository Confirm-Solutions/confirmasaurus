name: Test

on:
  pull_request:
    types: [opened, synchronize, reopened, ready_for_review]
    paths-ignore:
      - "anarchy/**"
      - "**.ipynb"
      - "**.md"
  push:
    branches:
      - main
    paths-ignore:
      - "anarchy/**"
      - "**.ipynb"
      - "**.md"
jobs:
  test:
    if: github.event.pull_request.draft == false
    timeout-minutes: 15
    strategy:
      fail-fast: false
      matrix:
        os: ["ubuntu-latest"]
        python-version: ["3.10"]
    name: Test (${{ matrix.python-version }}, ${{ matrix.os }})
    runs-on: ${{ matrix.os }}
    steps:

      - uses: actions/checkout@v3
      
      - name: Install poetry
        run: pipx install poetry

      - name: Set up Python ${{ matrix.python-version }}
        uses: actions/setup-python@v4
        with:
          python-version: ${{ matrix.python-version }}
          cache: 'poetry'

      # Cache pre-commit files so it's fast!
      # based on https://pre-commit.com/#github-actions-example 
      - name: set PY
        run: echo "PY=$(python -VV | sha256sum | cut -d' ' -f1)" >> $GITHUB_ENV
      - name: Cache pre-commit
        uses: actions/cache@v3
        with:
          path: ~/.cache/pre-commit
          key: pre-commit|${{ env.PY }}|${{ hashFiles('.pre-commit-config.yaml') }}
        id: precommitcache

      - name: Update environment
<<<<<<< HEAD
        run: poetry install
          
      - name: Get changed files
        id: changed-files
        uses: tj-actions/changed-files@v34
=======
        run: |
          poetry env use ${{ matrix.python-version }} && poetry install
>>>>>>> 7429faae

      - name: Run all pre-commit checks on the full repo!
        run: poetry run pre-commit run --color=always --files ${{ steps.changed-files.outputs.all_changed_files }}

      - name: Pytest
        run: poetry run pytest ./tests
      # TODO: this doesn't currently work because only the imprint repo has the SLACK_BOT_TOKEN
      # - name: Report failures on Slack
      #   if: failure() && github.event.repository.default_branch == github.event.workflow_run.head_branch
      #   id: slack
      #   uses: slackapi/slack-github-action@v1.19.0
      #   with:
      #     # Slack channel id, channel name, or user id to post message.
      #     # See also: https://api.slack.com/methods/chat.postMessage#channels
      #     channel-id: C02TC2DAN74
      #     # For posting a simple plain text message
      #     slack-message: "*Build failure on default branch!* 😱\nhttps://github.com/${{github.repository}}/actions/runs/${{github.run_id}}"
      #   env:
      #     SLACK_BOT_TOKEN: ${{ secrets.SLACK_BOT_TOKEN }}<|MERGE_RESOLUTION|>--- conflicted
+++ resolved
@@ -50,16 +50,12 @@
         id: precommitcache
 
       - name: Update environment
-<<<<<<< HEAD
-        run: poetry install
+        run: |
+          poetry env use ${{ matrix.python-version }} && poetry install
           
       - name: Get changed files
         id: changed-files
         uses: tj-actions/changed-files@v34
-=======
-        run: |
-          poetry env use ${{ matrix.python-version }} && poetry install
->>>>>>> 7429faae
 
       - name: Run all pre-commit checks on the full repo!
         run: poetry run pre-commit run --color=always --files ${{ steps.changed-files.outputs.all_changed_files }}
