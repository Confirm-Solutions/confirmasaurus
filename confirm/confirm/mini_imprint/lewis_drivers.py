--- conflicted
+++ resolved
@@ -151,12 +151,6 @@
     sim_batch_size=1024,
     grid_batch_size=64,
 ):
-    batched_tune = batch.batch(
-        batch.batch(tunev, 25, in_axes=(None, 0, None), out_axes=(1,)),
-        grid_batch_size,
-        in_axes=(0, None, 0),
-    )
-
     n_bootstraps = next(iter(bootstrap_idxs.values())).shape[0]
     out = np.empty((sim_sizes.shape[0], n_bootstraps), dtype=float)
     for (size, idx, stats) in _stats_backend(
@@ -169,9 +163,13 @@
         sim_batch_size,
         grid_batch_size,
     ):
-        start = time.time()
-        out[idx] = batched_tune(stats, bootstrap_idxs[size], alpha[idx])
-        print("tuning runtime", time.time() - start)
+        print(
+            f"tuning for {size} simulations with {idx.sum()} tiles"
+            f" and batch size ({grid_batch_size}, {sim_batch_size})"
+        )
+        sorted_stats = np.sort(stats, axis=-1)
+        res = tunev(sorted_stats, bootstrap_idxs[size], alpha[idx])
+        out[idx] = res
     return out
 
 
@@ -219,82 +217,14 @@
         in_axes=(None, 0, 0, None, None),
     )
 
-<<<<<<< HEAD
     for size, idx in get_sim_size_groups(sim_sizes):
         start = time.time()
-=======
-    out = np.empty((sim_sizes.shape[0], n_bootstraps), dtype=float)
-    for size, idx in get_sim_size_groups(sim_sizes):
-        print(
-            f"tuning for {size} simulations with {idx.sum()} tiles"
-            f" and batch size ({grid_batch_size}, {sim_batch_size})"
-        )
-        # TODO: avoid the unifs copy.
->>>>>>> 0b26e4c8
         unifs_chunk = unifs[:size]
         stats = batched_statv(
             lei_obj, theta[idx], null_truth[idx], unifs_chunk, unifs_order
         )
         del unifs_chunk
         gc.collect()
-<<<<<<< HEAD
         print("simulation runtime", time.time() - start)
 
-        yield (size, idx, stats)
-=======
-        sorted_stats = np.sort(stats, axis=-1)
-        res = tunev(sorted_stats, bootstrap_idxs[size], alpha[idx])
-        out[idx] = res
-    return out
->>>>>>> 0b26e4c8
-
-
-# TODO: adapt to use the bootstrap_tune_runner design. it's better.
-# TODO: make sure this isn't used anymore.
-def grouped_by_sim_size(lei_obj, f, max_grid_batch_size, n_out=None):
-    n_arm_samples = int(lei_obj.unifs_shape()[0])
-
-    def internal(sim_sizes, tile_args, sim_args, *other_args):
-        unique_sizes = np.unique(sim_sizes)
-        outs = None
-        _n_out = n_out
-        for size in unique_sizes:
-            idx = sim_sizes == size
-            start = time.time()
-            grid_batch_size = min(int(1e9 / n_arm_samples / size), max_grid_batch_size)
-
-            # batch over the tile args and not the sim args.
-            in_axes = [None] + [0] * len(tile_args) + [None] * len(sim_args) + [None]
-
-            f_batched = batch.batch(f, grid_batch_size, in_axes=in_axes)
-            res = f_batched(
-                lei_obj,
-                *[ta[idx] for ta in tile_args],
-                *[sa[:size] for sa in sim_args],
-                *other_args,
-            )
-
-            if _n_out is None:
-                _n_out = len(res)
-            if outs is None:
-                outs = [None] * _n_out
-            for i in range(_n_out):
-                if outs[i] is None:
-                    outs[i] = np.empty(
-                        (tile_args[0].shape[0], *res[i].shape[1:]), dtype=res[i].dtype
-                    )
-                outs[i][idx] = res[i]
-            end = time.time()
-            print(
-                "running for size",
-                size,
-                "with",
-                np.sum(idx),
-                f"tiles took {end - start:.2f}s",
-            )
-        if _n_out == 1:
-            return outs[0]
-        else:
-            return outs
-
-    return internal+        yield (size, idx, stats)