from typing import Callable

import jax.numpy as jnp
import jax.scipy.special
import numpy as np
import scipy.special
import scipy.stats
import sympy as sp


def binomial_accumulator(rejection_fnc):
    """
    A simple re-implementation of accumulation. This is useful for distilling
    what is happening during accumulation down to a simple linear sequence of
    operations. Retaining this could be useful for tutorials or conceptual
    introductions to Imprint since we can explain this code without introducing
    most of the framework.

    NOTE: to implement the early stopping procedure from Berry, we will need to
    change all the steps. This function is only valid for a trial with a single
    final analysis.

    theta_tiles: (n_tiles, n_arms), the logit-space parameters for each tile.
    is_null_per_arm: (n_tiles, n_arms), whether each arm's parameter is within
      the null space.
    uniform_samples: (sim_size, n_arm_samples, n_arms), uniform [0, 1] samples
      used to evaluate binomial count samples.
    """

    # We wrap and return this function since rejection_fnc needs to be known at
    # jit time.
    @jax.jit
    def fnc(theta_tiles, is_null_per_arm, uniform_samples):
        sim_size, n_arm_samples, n_arms = uniform_samples.shape

        # 1. Calculate the binomial count data.
        # The sufficient statistic for binomial is just the number of uniform draws
        # above the threshold probability. But the `p_tiles` array has shape (n_tiles,
        # n_arms). So, we add empty dimensions to broadcast and then sum across
        # n_arm_samples to produce an output `y` array of shape: (n_tiles,
        # sim_size, n_arms)

        p_tiles = jax.scipy.special.expit(theta_tiles)
        y = jnp.sum(uniform_samples[None] < p_tiles[:, None, None, :], axis=2)

        # 2. Determine if we rejected each simulated sample.
        # rejection_fnc expects inputs of shape (n, n_arms) so we must flatten
        # our 3D arrays. We reshape exceedance afterwards to bring it back to 3D
        # (n_tiles, sim_size, n_arms)
        y_flat = y.reshape((-1, n_arms))
        n_flat = jnp.full_like(y_flat, n_arm_samples)
        data = jnp.stack((y_flat, n_flat), axis=-1)
        did_reject = rejection_fnc(data).reshape(y.shape)

        # 3. Determine type I family wise error rate.
        #  a. type I is only possible when the null hypothesis is true.
        #  b. check all null hypotheses.
        #  c. sum across all the simulations.
        false_reject = (
            did_reject
            & is_null_per_arm[
                :,
                None,
            ]
        )
        any_rejection = jnp.any(false_reject, axis=-1)
        typeI_sum = any_rejection.sum(axis=-1)

        # 4. Calculate score. The score function is the primary component of the
        #    gradient used in the bound:
        #  a. for binomial, it's just: y - n * p
        #  b. only summed when there is a rejection in the given simulation
        score = y - n_arm_samples * p_tiles[:, None, :]
        typeI_score = jnp.sum(any_rejection[:, :, None] * score, axis=1)

        return typeI_sum, typeI_score

    return fnc


def build_rejection_table(n_arms, n_arm_samples, rejection_fnc):
    """
    The Berry model generally deals with n_arm_samples <= 35. This means it is
    tractable to pre-calculate whether each dataset will reject the null because
    35^4 is a fairly manageable number. We can actually reduce the number of
    calculations because the arms are symmetric and we can run only for sorted
    datasets and then extrapolate to unsorted datasets.
    """

    # 1. Construct the n_arms-dimensional grid.
    ys = np.arange(n_arm_samples + 1)
    Ygrids = np.stack(np.meshgrid(*[ys] * n_arms, indexing="ij"), axis=-1)
    Yravel = Ygrids.reshape((-1, n_arms))

    # 2. Sort the grid arms while tracking the sorting order so that we can
    # unsort later.
    colsortidx = np.argsort(Yravel, axis=-1)
    inverse_colsortidx = np.zeros(Yravel.shape, dtype=np.int32)
    axis0 = np.arange(Yravel.shape[0])[:, None]
    inverse_colsortidx[axis0, colsortidx] = np.arange(n_arms)
    Y_colsorted = Yravel[axis0, colsortidx]

    # 3. Identify the unique datasets. In a 35^4 grid, this will be about 80k
    # datasets instead of 1.7m.
    Y_unique, inverse_unique = np.unique(Y_colsorted, axis=0, return_inverse=True)

    # 4. Compute the rejections for each unique dataset.
    N = np.full_like(Y_unique, n_arm_samples)
    data = np.stack((Y_unique, N), axis=-1)
    reject_unique = rejection_fnc(data)

    # 5. Invert the unique and the sort operations so that we know the rejection
    # value for every possible dataset.
    reject = reject_unique[inverse_unique][axis0, inverse_colsortidx]
    return reject


@jax.jit
def lookup_rejection(table, y, n_arm_samples=35):
    """
    Convert the y tuple datasets into indices and lookup from the table
    constructed by `build_rejection_table`.

    This assumes n_arm_samples is constant across arms.
    """
    n_arms = y.shape[-1]
    # Compute the strided array access. For example in 3D for y = [4,8,3], and
    # n_arm_samples=35, we'd have:
    # y_index = 4 * (36 ** 2) + 8 * (36 ** 1) + 3 * (36 ** 0)
    #         = 4 * (36 ** 2) + 8 * 36 + 3
    y_index = (y * ((n_arm_samples + 1) ** jnp.arange(n_arms)[::-1])[None, :]).sum(
        axis=-1
    )
    return table[y_index, :]


def upper_bound(
    theta_tiles,
    tile_radii,
    eval_pts,
    sim_sizes,
    n_arm_samples,
    typeI_sum,
    typeI_score,
    delta=0.025,
    delta_prop_0to1=0.5,
):
    """
    Compute the Imprint upper bound after simulations have been run.

    Note that normally eval_pts is a 3D array of shape:
    (n_tiles, n_corners_per_tile, n_arms)

    But, if you want to evaluate the bound for specific points that are not the
    corners, you can pass in a 3D array like:
    (n_tiles, 1, n_arms)
    """
    p_tiles = scipy.special.expit(theta_tiles)
    v_diff = eval_pts - theta_tiles[:, None]
    v_sq = v_diff**2

    #
    # Step 1. 0th order terms.
    #
    # monte carlo estimate of type I error at each theta.
    d0, d0u = zero_order_bound(typeI_sum, sim_sizes, delta, delta_prop_0to1)

    #
    # Step 2. 1st order terms.
    #
    # Monte carlo estimate of gradient of type I error at the grid points
    # then dot product with the vector from the center to the corner.
    d1, d1u = first_order_bound(
        p_tiles,
        v_diff,
        v_sq,
        typeI_score,
        sim_sizes,
        n_arm_samples,
        delta,
        delta_prop_0to1,
    )

    #
    # Step 3. 2nd order terms.
    #
    d2u = second_order_bound(v_sq, theta_tiles, tile_radii, n_arm_samples)

    #
    # Step 4. Identify the eval_pts with the highest upper bound.
    #

    # The total of the bound component that varies between eval_pts.
    total_var = d1u + d2u + d1
    total_var = np.where(np.isnan(total_var), 0, total_var)
    worst_eval_pt = total_var.argmax(axis=1)
    ti = np.arange(d1.shape[0])
    d1w = d1[ti, worst_eval_pt]
    d1uw = d1u[ti, worst_eval_pt]
    d2uw = d2u[ti, worst_eval_pt]

    #
    # Step 5. Compute the total bound and return it
    #
    total_bound = d0 + d0u + d1w + d1uw + d2uw

    return total_bound, d0, d0u, d1w, d1uw, d2uw


def zero_order_bound(typeI_sum, sim_sizes, delta, delta_prop_0to1):
    d0 = typeI_sum / sim_sizes
    # clopper-pearson upper bound in beta form.
    d0u_factor = 1.0 - delta * delta_prop_0to1
    d0u = scipy.stats.beta.ppf(d0u_factor, typeI_sum + 1, sim_sizes - typeI_sum) - d0
    # If typeI_sum == sim_sizes, scipy.stats outputs nan. Output 0 instead
    # because there is no way to go higher than 1.0
    d0u = np.where(np.isnan(d0u), 0, d0u)
    return d0, d0u


def first_order_bound(
    p_tiles, v_diff, v_sq, typeI_score, sim_sizes, n_arm_samples, delta, delta_prop_0to1
):
    d1 = ((typeI_score / sim_sizes[:, None])[:, None] * v_diff).sum(axis=-1)
    d1u_factor = np.sqrt(1 / ((1 - delta_prop_0to1) * delta) - 1.0)
    covar_quadform = (
        n_arm_samples * v_sq * p_tiles[:, None] * (1 - p_tiles[:, None])
    ).sum(axis=-1)
    # Upper bound on d1!
    d1u = np.sqrt(covar_quadform) * (d1u_factor / np.sqrt(sim_sizes)[:, None])
    return d1, d1u


def second_order_bound(v_sq, theta_tiles, tile_radii, n_arm_samples):
    n_eval_per_tile = v_sq.shape[1]

    p_lower = np.tile(
        scipy.special.expit(theta_tiles - tile_radii)[:, None], (1, n_eval_per_tile, 1)
    )
    p_upper = np.tile(
        scipy.special.expit(theta_tiles + tile_radii)[:, None], (1, n_eval_per_tile, 1)
    )
    special = (p_lower <= 0.5) & (0.5 <= p_upper)
    max_p = np.where(np.abs(p_upper - 0.5) < np.abs(p_lower - 0.5), p_upper, p_lower)
    hess_comp = np.where(special, 0.25 * v_sq, (max_p * (1 - max_p) * v_sq))

    hessian_quadform_bound = hess_comp.sum(axis=-1) * n_arm_samples
    d2u = 0.5 * hessian_quadform_bound
    return d2u


def _build_odi_constant_func(q: int):
    """
    Construct an evaluator for the 1D integration constant of the Holder ODI:

    E[||grad log p_theta (X)||^q]

    This is specialized to the binomial case and would need to be re-derived
    for another model.

    Args:
        q: The moment to compute. Must be an integer greater than 1.
    """
    sp_p, sp_t, sp_n = sp.var("p, t, n")
    binomial_mgf = (1 - sp_p + sp_p * sp.exp(sp_t)) ** sp_n
    mean = sp.diff(binomial_mgf, sp_t).subs(sp_t, 0)
    central_moment = (
        sp.diff(sp.exp(-mean * sp_t) * binomial_mgf, sp_t, q).subs(sp_t, 0).simplify()
    )
    lambdify_args = [sp_n, sp_p]
    return sp.lambdify(lambdify_args, central_moment, "numpy")


def _calc_Cqpp(
<<<<<<< HEAD
    theta_tiles, tile_corners, n_arm_samples: int, holderq: int, C_f: Callable
=======
    theta_tiles,
    tile_corners,
    n_arm_samples: int,
    holderq: int,
    C_f: Callable,
    radius_ratio: float = 1.0,
>>>>>>> f725a4ad
):
    """
    Calculate C_q^{''} from the paper for a tile.

    See holder_odi_bound for more details on the arguments.

    This function is mostly model-independent. The part that would need to
    change is the identification of sign changes.
    """

    # NOTE: code to calculate roots symbolically:
    # q = 6
    # sp_p, sp_t, sp_n = sp.var("p, t, n")
    # binomial_mgf = (1 - sp_p + sp_p * sp.exp(sp_t)) ** sp_n
    # mean = sp.diff(binomial_mgf, sp_t).subs(sp_t, 0)
    # central_moment = (
    #     sp.diff(sp.exp(-mean * sp_t) * binomial_mgf, sp_t, q).subs(sp_t, 0).simplify()
    # )
    # rts = sp.roots(sp.Poly(sp.diff(central_moment.subs(n, 50))))

    # we know that the only derivative sign change is at 0.5 for q < 16
    # we know less about odd q because of the absolute value. so, for now, we
    # ban odd q and q > 16
    if not isinstance(holderq, int) or holderq > 16 or holderq % 2 != 0:
        raise ValueError("The q parameter must be an even integer less than 16.")

    holderp = 1 / (1 - 1.0 / holderq)
    sup_v = np.max(
        np.sum(
            np.where(
                np.isnan(tile_corners),
                0,
<<<<<<< HEAD
                np.abs(tile_corners - theta_tiles[:, None]) ** holderp,
=======
                np.abs(radius_ratio * (tile_corners - theta_tiles[:, None])) ** holderp,
>>>>>>> f725a4ad
            ),
            axis=2,
        )
        ** (1.0 / holderp),
        axis=1,
    )

    tile_corners_p = scipy.special.expit(tile_corners)

    # NOTE: we are assuming that we know the supremum occurs at a corner or at
    # p=0.5. This might not be true for other models or for q > 16.
    C_corners = np.where(
        np.isnan(tile_corners_p),
        0,
        C_f(n_arm_samples, tile_corners_p),
    )

    # maximum per dimension over the corners of the tile
    C_max = np.max(C_corners, axis=1)
    # if the tile crosses p=0.5, we just set C_max equal to the value at 0.5
    crosses05 = np.where(
        np.any(tile_corners_p < 0.5, axis=1) & np.any(tile_corners_p > 0.5, axis=1)
    )
    C_max[crosses05] = C_f(n_arm_samples, 0.5)

    # finally, sum across the arms to compute the full multidimensional moment
    # expectation
    sup_moment = np.sum(C_max, axis=-1) ** (1 / holderq)

    # Cq'' from the paper:
    return sup_v * sup_moment


def holder_odi_bound(
<<<<<<< HEAD
    typeI_bound, theta_tiles, tile_corners, n_arm_samples: int, holderq: int
=======
    typeI_bound,
    theta_tiles,
    tile_corners,
    n_arm_samples: int,
    holderq: int,
    radius_ratio: float = 1.0,
>>>>>>> f725a4ad
):
    """
    Compute the Holder-ODI on Type I Error. See the paper for mathematical
    details.

    Args:
        typeI_bound: the type I error bound at the simulation points.
        theta_tiles: numpy array containing tile simulation points with shape:
            (n_tiles, n_arms)
        tile_corners: numpy array containing tile corners with shape:
            (n_tiles, n_corners_per_tile, n_arms)
        n_arm_samples: number of samples per arm, Binomial n parameter
        holderq: Holder exponent, q in C_q^{''}

    Returns:
        The Holder ODI type I error bound for each tile.
    """
    C_f = _build_odi_constant_func(holderq)
<<<<<<< HEAD
    Cqpp = _calc_Cqpp(theta_tiles, tile_corners, n_arm_samples, holderq, C_f)
=======
    Cqpp = _calc_Cqpp(
        theta_tiles,
        tile_corners,
        n_arm_samples,
        holderq,
        C_f,
        radius_ratio=radius_ratio,
    )
>>>>>>> f725a4ad
    return (Cqpp / holderq + typeI_bound ** (1 / holderq)) ** holderq<|MERGE_RESOLUTION|>--- conflicted
+++ resolved
@@ -272,16 +272,12 @@
 
 
 def _calc_Cqpp(
-<<<<<<< HEAD
-    theta_tiles, tile_corners, n_arm_samples: int, holderq: int, C_f: Callable
-=======
     theta_tiles,
     tile_corners,
     n_arm_samples: int,
     holderq: int,
     C_f: Callable,
     radius_ratio: float = 1.0,
->>>>>>> f725a4ad
 ):
     """
     Calculate C_q^{''} from the paper for a tile.
@@ -314,11 +310,7 @@
             np.where(
                 np.isnan(tile_corners),
                 0,
-<<<<<<< HEAD
-                np.abs(tile_corners - theta_tiles[:, None]) ** holderp,
-=======
                 np.abs(radius_ratio * (tile_corners - theta_tiles[:, None])) ** holderp,
->>>>>>> f725a4ad
             ),
             axis=2,
         )
@@ -353,16 +345,12 @@
 
 
 def holder_odi_bound(
-<<<<<<< HEAD
-    typeI_bound, theta_tiles, tile_corners, n_arm_samples: int, holderq: int
-=======
     typeI_bound,
     theta_tiles,
     tile_corners,
     n_arm_samples: int,
     holderq: int,
     radius_ratio: float = 1.0,
->>>>>>> f725a4ad
 ):
     """
     Compute the Holder-ODI on Type I Error. See the paper for mathematical
@@ -381,9 +369,6 @@
         The Holder ODI type I error bound for each tile.
     """
     C_f = _build_odi_constant_func(holderq)
-<<<<<<< HEAD
-    Cqpp = _calc_Cqpp(theta_tiles, tile_corners, n_arm_samples, holderq, C_f)
-=======
     Cqpp = _calc_Cqpp(
         theta_tiles,
         tile_corners,
@@ -392,5 +377,4 @@
         C_f,
         radius_ratio=radius_ratio,
     )
->>>>>>> f725a4ad
     return (Cqpp / holderq + typeI_bound ** (1 / holderq)) ** holderq